--- conflicted
+++ resolved
@@ -36,24 +36,18 @@
 namespace qserv {
 namespace query {
 
-<<<<<<< HEAD
 boost::shared_ptr<QueryContext>
 TestFactory::newContext() {
     boost::shared_ptr<QueryContext> context(new QueryContext());
-=======
-boost::shared_ptr<master::QueryContext>
-TestFactory::newContext() {
-    boost::shared_ptr<master::QueryContext> context(new master::QueryContext());
     context->defaultDb = "Somedb";
     context->username = "alice";
     return context;
 }
 
-boost::shared_ptr<master::QueryContext>
+boost::shared_ptr<QueryContext>
 TestFactory::newContext(boost::shared_ptr<css::Facade> cssFacade) {
-    boost::shared_ptr<master::QueryContext> context(new master::QueryContext());
+    boost::shared_ptr<QueryContext> context(new QueryContext());
     context->cssFacade = cssFacade;
->>>>>>> f931de6c
     context->defaultDb = "Somedb";
     context->username = "alice";
     return context;
@@ -83,17 +77,10 @@
     stmt->setSelectList(sl);
 
     // FROM Bar b
-<<<<<<< HEAD
-    TableRefnListPtr refnp(new TableRefnList());
-    TableRefN::Ptr tr(new SimpleTableN("", "Bar", "b"));
-    refnp->push_back(tr);
-    FromList::Ptr fl(new FromList(refnp));
-=======
-    master::TableRefListPtr refp(new master::TableRefList());
-    master::TableRef::Ptr tr(new master::TableRef("", "Bar", "b"));
+    TableRefListPtr refp(new TableRefList());
+    TableRef::Ptr tr(new TableRef("", "Bar", "b"));
     refp->push_back(tr);
-    master::FromList::Ptr fl(new master::FromList(refp));
->>>>>>> f931de6c
+    FromList::Ptr fl(new FromList(refp));
     stmt->setFromList(fl);
 
     // WHERE b.baz=42
