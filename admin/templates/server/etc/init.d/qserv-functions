--- conflicted
+++ resolved
@@ -125,31 +125,6 @@
                 log_success_msg " : (already up)"
 		retval=0
 	else
-<<<<<<< HEAD
-		if [ ${timeout} == 0 ]; then
-		     	daemon ${cmd}
-			retval=$?
-		else
-			eval ${cmd}
-			# TODO if no delay is needed, use daemon ?
-        		pid=$!
-			sleep ${timeout}
-			checkpid ${pid} && retval=0
-		fi
-		if [ ${retval} -eq 0 ]
-		then
-                        # Create pid file only if service hasn't done it itself
-                        if [ ! -f ${pidfile} ]; then
-                            echo ${pid} > ${pidfile}
-                        fi
-
-	    		touch ${lockfile}
-			action $"Starting $prog: " /bin/true
-		else
-			action $"Starting $prog: " /bin/false
-			echo $"See startup logfile : ${LOGFILE}"
-		fi
-=======
             if [ ${timeout} = 0 ]; then
                 start_mode='manage-pid'
             else
@@ -188,7 +163,6 @@
                 log_failure_msg
 		echo "See startup logfile : ${LOGFILE}"
 	    fi
->>>>>>> 29265a9d
 	fi
 	return ${retval}
 }
