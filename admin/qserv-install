#!/usr/bin/perl -w

use strict;
use Getopt::Long;
use Cwd;
use FindBin;
use Sys::Hostname;
use File::Path;

Getopt::Long::config('bundling_override');
my %opts = ();
GetOptions( \%opts, 
	"debug",
	"help|h",
	"install-dir|d=s",
	"log-dir|l=s",
	"build-dir=s",
	"clean-all",
	"extras",
	"lua",
	"master=s",
	"mysql",
	"init-mysql-db",
	"mysql-port=s",
	"mysql-data-dir|m=s",
	"mysql-pass=s", # TODO: avoid passing passwords in command line parameters !
	"mysql-proxy",
	"python=s",
	"xrootd",
	"qserv",
	"user",
	"test",
	"geometry-dir=s"
);

my $script_path = "$FindBin::Bin/../";
my $pos = rindex($script_path, "/admin");
my $src_dir=substr($script_path,0,$pos);

my $templates_dir="$src_dir/admin/custom";

usage(1) if ($Getopt::Long::error); 
usage(0) if ($opts{'help'});

my $debug = $opts{'debug'} || 0;

my $install_dir = $opts{'install-dir'} || cwd();
my $log_dir = $opts{'log-dir'} || "$install_dir/var/log";
my $mysql_data_dir = $opts{'mysql-data-dir'} || "$install_dir/var/lib/mysql";
my $mysql_port = $opts{'mysql-port'} || "3306";
my $db_pass = $opts{'mysql-pass'};
my $build_dir   = $opts{'build-dir'} || "$install_dir/build";
my $prod_user   = $opts{'user'} || $ENV{'USER'};
my $qserv_master = $opts{'master'} || hostname;
my $geometry_dir = $opts{'geometry-dir'};

$install_dir = remove_trailing_slash($install_dir);
$log_dir = remove_trailing_slash($log_dir);
$mysql_data_dir = remove_trailing_slash($mysql_data_dir);
$build_dir = remove_trailing_slash($build_dir);

if ($geometry_dir) {
    $geometry_dir = remove_trailing_slash($geometry_dir);
}

print "qserv master :  $qserv_master\n" if( $debug );

my $build_opt = "all";
$build_opt = "lua" if( $opts{'lua'} );
$build_opt = "mysql" if( $opts{'mysql'} );
$build_opt = "init-mysql-db" if( $opts{'init-mysql-db'} );
$build_opt = "xrootd" if( $opts{'xrootd'} );
$build_opt = "qserv" if( $opts{'qserv'} );
$build_opt = "mysql-proxy" if( $opts{'mysql-proxy'} );
$build_opt = "extras" if( $opts{'extras'} );

#set python path for use
my $python_path = $opts{'python'} || '/usr/bin/python';

chdir( $install_dir );

my @buildfiles;
list_build_dir();

if( $opts{'clean-all'} ) {
	clean_all();
	exit(0);
}

# qserv templates configuration files will be used by other installs
check_and_deploy_qserv();

#setup the python env.
check_and_setup_python();

$ENV{"PATH"} = "$install_dir/bin:".$ENV{"PATH"};

#step one, setup xrootd software
check_and_install_xrootd() if( $build_opt eq "all" or $build_opt eq "xrootd" );

#setup mysql
check_and_install_mysql() if( $build_opt eq "all" or $build_opt eq "mysql" );

init_mysql_db() if( $build_opt eq "all" or $build_opt eq "mysql" or $build_opt eq "init-mysql-db");

#setup and install python extras.
check_and_setup_extras() if( $build_opt eq "all" or $build_opt eq "extras" );

#install lua
check_and_install_lua() if( $build_opt eq "all" or $build_opt eq "lua" );

#install mysql proxy
check_and_install_myproxy() if( $build_opt eq "all" or $build_opt eq "mysql-proxy" );

#setup the qserv code
check_and_install_qserv() if( $build_opt eq "all" or $build_opt eq "qserv" );

#create startup scripts
create_startups();

#############################################################

sub list_build_dir {
	#get list of files in build dir
	opendir BUILDIR, "$build_dir" or die print "Can't open $build_dir : $!\n";
	@buildfiles = readdir BUILDIR;
	closedir BUILDIR;
}

#check on the xrootd source tar, untar, compile, configure for use.
sub check_and_install_xrootd {
	
	#check if it is already installed
	if( -e "$install_dir/xrootd" ) {
		print "WARNING: Xrootd already installed...\n";
		return;
	}
	
	#untar xrootd
	if( -e "$build_dir/xrootd.tar.gz" ) {
		if( $opts{'test'} ) {
			print "I would untar xrootd.tar.gz here.\n";
		} else {
			print "Untaring xrootd...\n";
			run_command("tar zxf $build_dir/xrootd.tar.gz");
		}
	} else {
		print "Sorry - I can't find the xrootd.tar.gz in the build dir.\n";
		exit(0);
	}
	
	chdir "$install_dir/xrootd";
	
	#setup and configure for rhel 6
	my $configure = "./configure.classic --prefix=$install_dir --disable-afs ".
		"--disable-gsi --enable-trace --disable-krb4 --disable-krb5 ".
		"--disable-ssl --disable-secssl --build=debug";
	
	print "Configuring xrootd for install.\n";
	run_command("$configure");
	
	print "Building and installing xrootd.\n";
	run_command("make");
	run_command("make install");

	chdir "$install_dir";
	mkdir "xrootd-run";
	mkdir "xrootd-run/result";
	mkdir "xrootd-run/q";
	
}

#check on qserv source tar, compile, install, and configure for use.
sub check_and_install_qserv {
	my $pass_opt = '';

	if ( length($db_pass) > 0) {
		$pass_opt = "-p'$db_pass'"
	}

	print "Installing Qserv from source.\n";
	check_and_deploy_qserv();
	
	if( -e "$install_dir/qserv/master/dist" ) {	
		#looks like qserv is already installed so, move on
		print "WARNING: Not installing Qserv because it looks like it is already installed in $install_dir/qserv\n";
		print "WARNING: Please remove $install_dir/qserv/master/dist in order to force installation.\n";
		return;
	}
	
	chdir "$install_dir/qserv/common";
	$ENV{'XRD_DIR'} = "$install_dir/xrootd";
	$ENV{'XRD_PLATFORM'} = "x86_64_linux_26_dbg";
	$ENV{'PROTOC'} = "$install_dir/bin/protoc";
	$ENV{'PROTOC_INC'} = "$install_dir/include";
	$ENV{'PROTOC_LIB'} = "$install_dir/lib";
	$ENV{'MYSQL_ROOT'} = "$install_dir";
	$ENV{'SEARCH_ROOTS'} = "$install_dir";
	run_command("scons");
	run_command("scons master");
	
	#install the geometry
	if (not -e "$src_dir/master/python/lsst/qserv/master/geometry.py") {
		if (not $geometry_dir) {
			print "Downloading geometry file in geom master branch, Use --geometry-dir to specify a geometry source directory, get it with `git clone git://dev.lsstcorp.org/LSST/DMS/geom`"; 
			chdir "$install_dir/qserv/master/python/lsst/qserv/master/" or die print "$!\n";
			run_command("wget http://dev.lsstcorp.org/cgit/LSST/DMS/geom.git/plain/python/lsst/geom/geometry.py");
		}
		else {
			print "Using --geometry-dir=$geometry_dir as geometry source directory";
			run_command("cp -r $geometry_dir/python/lsst/geom/geometry.py $install_dir/qserv/master/python/lsst/qserv/master/geometry.py");
		}
	} 
	chdir "$install_dir/qserv/master";
	run_command("scons");
	run_command("scons install");
	
	chdir "$install_dir/qserv/worker";
	run_command("scons");
	
	#install worker libs
	run_command("cp bld/libqserv_worker.so $install_dir/xrootd-run/");
	run_command("cp bld/libqserv_workerCmsd.so $install_dir/xrootd-run/");
	
	#start mysql server and install init database
	chdir "$install_dir";
	print "Starting mysql server.\n";
	system("$install_dir/bin/mysqld_safe &");
	sleep 5;
	print "Setting up init databases.\n";
	run_command("./bin/mysql -S var/lib/mysql/mysql.sock -u root $pass_opt -e \"CREATE DATABASE IF NOT EXISTS qservResult;\"");
	run_command("./bin/mysql -S var/lib/mysql/mysql.sock -u root $pass_opt -e \"CREATE DATABASE IF NOT EXISTS qservScratch;\"");
	run_command("./bin/mysql -S var/lib/mysql/mysql.sock -u root $pass_opt -e \"GRANT ALL ON qservResult.* TO \'qsmaster\'\@\'localhost\';\"");
	run_command("./bin/mysql -S var/lib/mysql/mysql.sock -u root $pass_opt -e \"GRANT ALL ON qservScratch.* TO \'qsmaster\'\@\'localhost\';\"");
	run_command("./bin/mysql -S var/lib/mysql/mysql.sock -u root $pass_opt < qserv/master/examples/qserv-master-perms.sql");
	
	#shutdown mysql
	run_command("./bin/mysqladmin -S var/lib/mysql/mysql.sock shutdown -u root $pass_opt");
	
}

#check on extra source tar, compile, install, and configure for use.
sub check_and_setup_extras {

	print "Installing Protobuf from source.\n";
	
	print "chdir to $build_dir\n" if( $debug );
	
	chdir "$build_dir";
	my $protobuf_dir = check_and_untar( "protobuf" );

	chdir "$build_dir/$protobuf_dir";
	run_command("./configure --prefix=\"$install_dir\"");
	run_command("make");
	run_command("make install");
	
	chdir "$build_dir/$protobuf_dir/python";
	run_command("$install_dir/bin/python setup.py install");
	
	print "Installing MySQL py interface.\n";
	
	chdir "$build_dir";
	my $mysqldb_dir = check_and_untar( "MySQL-python" );
	
	chdir "$build_dir/$mysqldb_dir";
	run_command("echo -- DEBUG --");
	run_command("env");
	run_command("echo -- DEBUG --");
	run_command("python setup.py build");
	run_command("python setup.py install");

	print "Installing zope 3 interface.\n";
	
	chdir "$build_dir";
	my $zope3_dir = check_and_untar( "zope.interface" );
	
	chdir "$build_dir/$zope3_dir";
	run_command("python setup.py build");
	run_command("python setup.py install");

	print "Installing numpy interface.\n";

	chdir "$build_dir";
	my $numpy_dir = check_and_untar( "numpy" );
	if( $numpy_dir ) {
		chdir "$build_dir/$numpy_dir";
		run_command("python setup.py build");
		run_command("python setup.py install");
	}

	print "Installing Twisted interface.\n";
	
	chdir "$build_dir";
	my $twisted_dir = check_and_untar( "Twisted" );
	
	chdir "$build_dir/$twisted_dir";
	run_command("python setup.py install");
	
	chdir "$install_dir";

}

#check on mysql source tar, compile, install
sub check_and_install_mysql {

	print "Installing MySQL from source.\n";
	
	print "chdir to $build_dir\n" if( $debug );
	
	chdir "$build_dir";

        #install curses lib if it is in place
	my $ncurses_dir = check_and_untar( "ncurses" );
	if( $ncurses_dir ) {
		chdir "$build_dir/$ncurses_dir";
		run_command("./configure --prefix=\"$install_dir\"");
		run_command("make");
		run_command("make install");
	}

	$ENV{'LDFLAGS'} = "-L$install_dir/lib";

	my $mysql_dir = check_and_untar( "mysql-5" );

        # check if it is already installed
        if( -e "$install_dir/bin/mysqld_safe" ) {
                print "WARNING: MySQL already installed...\n";
                return;
        }
	chdir "$build_dir/$mysql_dir";
	run_command("./configure --prefix=\"$install_dir\" --enable-local-infile --with-mysqld-user=$prod_user");
	run_command("make");
	run_command("make install");
	
}

# configure mysql for use
sub init_mysql_db {

	system("killall mysqld mysqld_safe");	
        run_command("rm -rf $mysql_data_dir/*");
	
	run_command("mysql_install_db --user=$prod_user");
	
	if ( length($db_pass) > 0) {
		print "Starting mysql server.\n";
		system("$install_dir/bin/mysqld_safe &");
		sleep 5;
		my $quiet=1;	
		print ("Changing mysql root password.");
                # password for root@127.0.0.1 won't be updated with next command.
		# run_command("mysqladmin -S $install_dir/var/lib/mysql/mysql.sock -u root password '$db_pass'", $quiet);
		# run_command("mysqladmin -h $qserv_master -P$mysql_port -u root password '$db_pass'", $quiet);
		
		run_command("$install_dir/bin/mysql -S $install_dir/var/lib/mysql/mysql.sock -u root < $install_dir/tmp/mysql-password.sql");
		run_command("rm $install_dir/tmp/mysql-password.sql");

		# shutdown mysql
		run_command("$install_dir/bin/mysqladmin -S $install_dir/var/lib/mysql/mysql.sock shutdown -u root -p'$db_pass'", $quiet);
	}
	else {
		print "Please set the mysql root user password with: ";
		print "mysqladmin -S $install_dir/var/lib/mysql/mysql.sock -u root password <password>\n";
		print "mysqladmin -u root -h $qserv_master -P$mysql_port password <password>\n";
	}

	chdir "$install_dir";

}

#setup a local python with virtual env. for install of extra python libs
sub check_and_setup_python {

	chdir "$build_dir";
	my $virtualenv_dir = check_and_untar( "virtualenv" );
	
	chdir "$build_dir/$virtualenv_dir";
	run_command("$python_path virtualenv.py $install_dir");
	
	chdir "$install_dir";

}

#check on lua source tars, compile, install, and configure for use.
sub check_and_install_lua {

	print "Installing lua from source.\n";
	
	#install readline if it is there
	chdir "$build_dir";
	my $readline_dir = check_and_untar( "readline" );
        if( $readline_dir ) {
		chdir "$build_dir/$readline_dir";
       		run_command("./configure --prefix=\"$install_dir\"");
        	run_command("make");
        	run_command("make install");
	}
	
	print "Installing lua from source.\n";
	
	#install lua
	chdir "$build_dir";
	my $lua_dir = check_and_untar( "lua-5.1.4" );
	chdir "$build_dir/$lua_dir";
	run_command("perl -pi -e \"s/PLAT= none/PLAT= linux/\" Makefile");
	run_command("perl -pi -e \"s,INSTALL_TOP= /usr/local,INSTALL_TOP= $install_dir,\" Makefile");
	run_command("perl -pi -e \"s,CFLAGS= -O2,CFLAGS= -I$install_dir/include -fPIC -O2,\" src/Makefile");
	run_command("perl -pi -e \"s,LIBS= -lm,LIBS= -L$install_dir/lib -lm,\" src/Makefile");
	run_command("make");
	run_command("make install");
	
	#install luasocket
	chdir "$build_dir";
	my $luasocket_dir = check_and_untar( "luasocket" );
	chdir "$build_dir/$luasocket_dir";
	run_command("perl -pi -e \"s,INSTALL_TOP_SHARE=/usr/local/share/lua/5.1,LUAINC=-I$install_dir/include\nINSTALL_TOP_SHARE=$install_dir/share/lua/5.1,\" config");
	run_command("perl -pi -e \"s,INSTALL_TOP_LIB=/usr/local/lib/lua/5.1,INSTALL_TOP_LIB=$install_dir/lib/lua/5.1,\" config");
	run_command("make");
	run_command("make install");
	
	#install lua xmlrpc
	chdir "$build_dir";
	my $luaxmlrpc_dir = check_and_untar( "lua-xmlrpc" );
	chdir "$build_dir/$luaxmlrpc_dir";
	run_command("perl -pi -e \"s,LUA_DIR= /usr/local,LUA_DIR= $install_dir,\" Makefile");
	run_command("make");
	run_command("make install");
	
	#install expat lib
	chdir "$build_dir";
	my $expat_dir = check_and_untar( "expat" );
	chdir "$build_dir/$expat_dir";
	run_command("./configure --prefix=\"$install_dir\"");
	run_command("make");
	run_command("make install");
	
	#install luaexpat
	chdir "$build_dir";
	my $luaexpat_dir = check_and_untar( "luaexpat" );
	chdir "$build_dir/$luaexpat_dir";
	run_command("perl -pi -e \"s,/usr/local,$install_dir,\" config");
	run_command("perl -pi -e \"s,5\.0,5\.1,\" config");
	run_command("perl -pi -e \"s,-O2,-O2 -fPIC,\" config");
	run_command("perl -pi -e \"s,LUA_VERSION_NUM= 500,LUA_VERSION_NUM= 514,\" config");
	run_command("perl -pi -e \"s,EXPAT_INC=(.*),EXPAT_INC=\1\nEXPAT_LIBDIR= $install_dir/lib,\" config");
	run_command("perl -pi -e 's,-lexpat,-L\\\$\\(EXPAT_LIBDIR\\) -lexpat,' makefile");
	run_command("make");
	run_command("make install");

}

#check on source tar for mysql proxy, compile, install, and configure for use
sub check_and_install_myproxy {

	print "Installing mysql-proxy from source.\n";

	#need to install lib event first.
	chdir "$build_dir";
	my $libevent_dir = check_and_untar( "libevent" );
	chdir "$build_dir/$libevent_dir";
	run_command("./configure --prefix=\"$install_dir\"");
	run_command("make");
	run_command("make install");
	
	#install mysql proxy
	chdir "$build_dir";
	my $myproxy_dir = check_and_untar( "mysql-proxy" );
	chdir "$build_dir/$myproxy_dir";
	$ENV{'LDFLAGS'} = "-L$install_dir/lib";
	$ENV{'LD_LIBRARY_PATH'} = "$install_dir/lib:$ENV{'LD_LIBRARY_PATH'}";
	$ENV{'CFLAGS'} = "-I$install_dir/include";
	$ENV{'LIBS'} = "-L$install_dir/lib -levent -llua -lm";
	$ENV{'LUA_LIBS'} = "-llua";
	$ENV{'LUA_CFLAGS'} = "-I$install_dir/include -L$install_dir/lib";
	run_command("./configure --prefix=\"$install_dir\" --with-lua");
	run_command("make");
	run_command("make install");

}

#A routine to check on the existence of a tar or zip file, and untar the
#file and return the created sub dir.  Based on substring in tar file name.
sub check_and_untar {
	my( $check_string ) = @_;
	
	print "Need to check and untar next package from build-dir : $check_string.\n" if( $debug );
	
	#check on version of virtual env
	my @tmplist = sort grep /$check_string/, @buildfiles;
	
	print "list of $check_string files : @tmplist.\n" if( $debug );
	
	my $tmp_dir;
	if( $tmplist[0] =~ /tar.gz/ ) {
		#need to first untar the 
		print "Untarring $tmplist[0].\n";
		chdir "$build_dir";
		run_command("tar zxf $tmplist[0]");
		( $tmp_dir ) = $tmplist[0] =~ /^(\S+).tar.gz/;
	}  elsif( $tmplist[0] =~ /tar.bz/  ) {
		#need to first untar the 
		print "Untarring $tmplist[0].\n";
		chdir "$build_dir";
		run_command("tar jxf $tmplist[0]");
		( $tmp_dir ) = $tmplist[0] =~ /^(\S+).tar.bz/;
	} elsif( $tmplist[0] =~ /zip/  ) {
		#need to first untar the 
		print "Unzipping $tmplist[0].\n";
		chdir "$build_dir";
		run_command("unzip $tmplist[0]");
		#need to refresh, unzip dir might have a different name than zip file.
		list_build_dir();
		my @tmplist2 = sort grep /$check_string/, @buildfiles;
		print "Using $tmplist2[0].\n";
		( $tmp_dir ) = $tmplist2[0];
	} else {
		print "Using $tmplist[0].\n";
		$tmp_dir = $tmplist[0];
	}
	
	return $tmp_dir;
}

sub create_symlink {

	my $target = $_[0];
	my $link = $_[1];
	-e $link and rmtree($link);
	symlink ($target,$link) or die print "Error creating symlink $link : $!\n";

}

sub check_and_deploy_qserv {

	chdir "$install_dir";

	if (length($src_dir) > 0) {
		if (-e "$src_dir")  {
			create_symlink ($src_dir,"$install_dir/qserv");
		}
		else {
			die print "Invalid path to Qserv source dir : $src_dir";
		}
	}

	#check if things are already untarred
	unless( -e "$install_dir/qserv" ) { 

		#check on version of qserv, and get last version
		my @tmplist = sort grep /qserv/, @buildfiles;
		my $qserv_tar = '';
		foreach my $file ( sort @tmplist ) {
			if( $file =~ /tar.gz/ ) {
				$qserv_tar = $file;
			}
		}

		#untar the qserv code
		if( -e "$build_dir/$qserv_tar" ) {
			if( $opts{'test'} ) {
				print "I would untar $qserv_tar here.\n";
			} else {
				print "Untarring qserv...\n";
				run_command("tar zxf $build_dir/$qserv_tar");
				my( $tmp_qserv ) = $qserv_tar =~ /^(\S+).tar.gz/;
				rename "$tmp_qserv", "qserv";
			}
		} else {
			print "Sorry - I can't find the qserv####.tar.gz in the build dir.\n";
			exit(0);
		}
	}
}

#create the startup scripts for server components.
sub create_startups {

	create_qserv_startup();
	create_mysqlproxy_startup();
	print "PROCESS SUCCESSFULLY COMPLETED\n";
	
}

<<<<<<< HEAD
#create the xrootd startup script.
sub create_xrootd_startup {

	chdir $install_dir;
	open XROOTD, ">start_xrootd";
	
	print XROOTD "#!/bin/bash\n";
	print XROOTD "\n";
	print XROOTD "#start_xrootd\n";
	print XROOTD "export QSW_XRDQUERYPATH=\"/q\"\n";
	print XROOTD "export QSW_DBSOCK=\"$install_dir/var/lib/mysql/mysql.sock\"\n";
	print XROOTD "export QSW_MYSQLDUMP=\"$install_dir/bin/mysqldump\"\n";
	print XROOTD "QSW_SCRATCHPATH=\"$install_dir/tmp\"\n";
	print XROOTD "QSW_SCRATCHDB=\"qservScratch\"\n";
	print XROOTD "export QSW_RESULTPATH=\"$install_dir/xrootd-run/result\"\n";
	print XROOTD "\n";
	print XROOTD "export LD_LIBRARY_PATH=\"$install_dir/xrootd-run;$install_dir/lib\"\n";
	print XROOTD "\n";

	print XROOTD "$install_dir/bin/x86_64_linux_26_dbg/xrootd -c ";
	print XROOTD "$install_dir/etc/lsp.cf -l $log_dir/xrootd.log &\n";
        print XROOTD "echo \$\! > $install_dir/var/run/xrootd.pid \n";
        
        if ($cluster_type ne "mono-node") {
	    print XROOTD "$install_dir/bin/x86_64_linux_26_dbg/cmsd -c ";
	    print XROOTD "$install_dir/etc/lsp.cf -l $log_dir/cmsd.log &\n";
            print XROOTD "echo \$\! > $install_dir/var/run/cmsd.pid \n";
	}

	close XROOTD;
	chmod 0755, "start_xrootd";

}

=======
>>>>>>> 02723994
#create the qserv startup script.
sub create_qserv_startup {

	chdir $install_dir;
	open QSERV, ">start_qserv";
	
	print QSERV "#!/bin/bash\n";
	print QSERV "\n";
	print QSERV "#start_qserv\n";
	print QSERV "export PATH=$install_dir/bin:\$PATH\n";
	print QSERV "XRD_DIR=$install_dir/xrootd\n";
	print QSERV "PLATFORM=x86_64_linux_26_dbg\n";
	print QSERV "PYTHON=$install_dir/bin/python\n";
	print QSERV "export PYTHONPATH=$install_dir/qserv/master/dist:$install_dir/qserv-run\n";
	print QSERV "export LD_LIBRARY_PATH=$install_dir/lib:\$XRD_DIR/lib/\$PLATFORM\n";
	print QSERV "export QSW_RESULTDIR=$install_dir/qserv-run/tmp\n";
	print QSERV "# Disabling buffering in python in order to enable \"real-time\" logging.\n";
	print QSERV "export PYTHONUNBUFFERED=1\n";
	print QSERV "\$PYTHON $install_dir/qserv/master/dist/startQserv.py -c ";
	print QSERV "$install_dir/etc/local.qserv.cnf > ";
	print QSERV "$log_dir/qserv.log &\n";
        print QSERV "echo \$\! > $install_dir/var/run/qserv.pid \n";

	close QSERV;
	chmod 0755, "start_qserv";

}

#create the mysql proxy startup script.
sub create_mysqlproxy_startup {

	chdir $install_dir;
	open MYSQLPROXY, ">start_mysqlproxy";
	
	print MYSQLPROXY "#!/bin/bash\n";
	print MYSQLPROXY "\n";
	print MYSQLPROXY "#start_mysqlproxy\n";
	print MYSQLPROXY "LUAROOT=$install_dir\n";
	print MYSQLPROXY "QSERVDIST=$install_dir/qserv/master/proxy/\n";
	print MYSQLPROXY "LUASHARE=\$LUAROOT/share/lua/5.1\n";
	print MYSQLPROXY "LUALIB=\$LUAROOT/lib/lua/5.1\n";
	print MYSQLPROXY "LUAPATH=\"\$LUASHARE/?.lua;\$LUASHARE/?/init.lua;\$LUASHARE/?/?.lua\"\n";
	print MYSQLPROXY "LUACPATH=\"\$LUALIB/?.so;\$LUALIB/?/?.so\"\n";
	print MYSQLPROXY "$install_dir/bin/mysql-proxy --proxy-lua-script=\$QSERVDIST/mysqlProxy.lua --defaults-file=$install_dir/etc/my-proxy.cnf";
	print MYSQLPROXY " --lua-path=\$LUAPATH --lua-cpath=\$LUACPATH &\n";
	print MYSQLPROXY "echo \$\! > $install_dir/var/run/mysql-proxy.pid \n";

	close MYSQLPROXY;
	chmod 0755, "start_mysqlproxy";
	
}


#remove all sub dir created, and revert back to before install with only
#source tar files in the build dir.  Will remove all loaded data also.
sub clean_all {
    
        run_command("rm -rf $log_dir || rm -rf $log_dir/*");
        run_command("rm -rf $mysql_data_dir || rm -rf $mysql_data_dir/*");
        run_command("rm -rf $install_dir/qserv/master/dist");

	chdir "$install_dir";
		
	print "Cleaning dir : $install_dir\n" if ($debug); 
	opendir TMPDIR, "$install_dir";
	my @listfiles = readdir TMPDIR;
	closedir TMPDIR;

	foreach my $file ( @listfiles ) {
		next if( $file =~ /^\./ );
		next if( $file =~ /build/ );
		if( -d $file ) {
			print "Removing $file\n";
			run_command("rm -r $file");
		}
	}
	
	clean_dir($build_dir);
	
}

# Remove file and directories, except *.tar.gz
sub clean_dir {

	my($dir) = @_;

	print "Cleaning dir : $dir\n" if ($debug); 
	chdir "$dir";

	opendir TMPDIR, "$dir";
	my @listfiles = readdir TMPDIR;
	closedir TMPDIR;

	foreach my $file ( @listfiles ) {
		next if( $file =~ /^\./ );
		next if( $file =~ /^.*\.tar\.gz$/ );
		next if( $file =~ /^.*\.tar\.bz2$/ );
		next if( $file =~ /^.*\.tar\.zip$/ );
		print " file : $file\n" if ($debug);
		if( -d $file ) {
			print "Removing directory : $file\n";
			run_command("rm -rf $file");
		}
		elsif( -e $file ) {
			print "Removing $file\n";
			run_command("rm $file");
		}
	}
}

#help report for the --help option
sub usage {
  my($exit, $message) = @_;

        my($bin) = ($0 =~ m!([^/]+)$!);
        print STDERR $message if defined $message;
        print STDERR <<INLINE_LITERAL_TEXT;     
NAME: 
	$bin [options]

DESCRIPTION:
	Take the required set of tar files, and confirgure and build a working
	qserv install.
	
EXAMPLES:
	$bin 

OPTIONS:
      	--debug			Print out debug messages.
     -h,--help			Print out this help message.
      	--test			Test install proceedure.
     -d,--install-dir		Install dir, default is use the current working dir.
     -l,--log-dir       	Log dir, default is use the install dir suffixed with var/log
      	--build-dir  		Path the source tar files, default to use "build"
	--clean-all 		Remove all produced software and data, revert to start before install
	--extras    		Install only the extra modules needed for qserv
	--mysql-port     	Specify mysql port (default to 3306)
	--mysql-pass 	        Specify mysql db root passwordd
     -m,--mysql-data-dir	Mysql data dir, default the install dir suffixed with var/lib/mysql
	--python    		Path the python install for use, default is /usr/bin/python
	--geometry-dir		Specify path to geometry source directory (if not in $src_dir/master/python/)
	--user      		Username to use in qserv use, default it to use current username.
	--test      		Test the install, don't perform any commands.
	
One of these option may also be setted :
	--lua       		Install only lua and needed lua modules
	--mysql     		Install only the mysql server, Erase and reinstall mysql data
	--mysql-proxy 		Install only the mysql proxy software.
	--init-mysql-db     	Erase and reinstall mysql data
	--xrootd    		Install only xrootd
	--qserv     		Install only qserv

Examples: $bin

Comments to Douglas Smith <douglas\@slac.stanford.edu>.
INLINE_LITERAL_TEXT

	       exit($exit) if defined $exit;

}

sub remove_trailing_slash {
	my( $string ) = @_;
	$string =~ s/\/$//;
	return $string;
}

sub run_command {
	my( $command, $quiet ) = @_;
	my $cwd = cwd();
	my @return;
	print "-- Running: $command in $cwd\n" unless( $quiet );
	open( OUT, "$command 2>&1 |") || die "ERROR : can't fork $command : $!";
	while( <OUT> ) {       
		print STDOUT $_; 
		push( @return, $_ ); 
	}
	close( OUT ) || die "ERROR : $command exits with error code ($?)";
	return @return;
}
<|MERGE_RESOLUTION|>--- conflicted
+++ resolved
@@ -581,43 +581,6 @@
 	
 }
 
-<<<<<<< HEAD
-#create the xrootd startup script.
-sub create_xrootd_startup {
-
-	chdir $install_dir;
-	open XROOTD, ">start_xrootd";
-	
-	print XROOTD "#!/bin/bash\n";
-	print XROOTD "\n";
-	print XROOTD "#start_xrootd\n";
-	print XROOTD "export QSW_XRDQUERYPATH=\"/q\"\n";
-	print XROOTD "export QSW_DBSOCK=\"$install_dir/var/lib/mysql/mysql.sock\"\n";
-	print XROOTD "export QSW_MYSQLDUMP=\"$install_dir/bin/mysqldump\"\n";
-	print XROOTD "QSW_SCRATCHPATH=\"$install_dir/tmp\"\n";
-	print XROOTD "QSW_SCRATCHDB=\"qservScratch\"\n";
-	print XROOTD "export QSW_RESULTPATH=\"$install_dir/xrootd-run/result\"\n";
-	print XROOTD "\n";
-	print XROOTD "export LD_LIBRARY_PATH=\"$install_dir/xrootd-run;$install_dir/lib\"\n";
-	print XROOTD "\n";
-
-	print XROOTD "$install_dir/bin/x86_64_linux_26_dbg/xrootd -c ";
-	print XROOTD "$install_dir/etc/lsp.cf -l $log_dir/xrootd.log &\n";
-        print XROOTD "echo \$\! > $install_dir/var/run/xrootd.pid \n";
-        
-        if ($cluster_type ne "mono-node") {
-	    print XROOTD "$install_dir/bin/x86_64_linux_26_dbg/cmsd -c ";
-	    print XROOTD "$install_dir/etc/lsp.cf -l $log_dir/cmsd.log &\n";
-            print XROOTD "echo \$\! > $install_dir/var/run/cmsd.pid \n";
-	}
-
-	close XROOTD;
-	chmod 0755, "start_xrootd";
-
-}
-
-=======
->>>>>>> 02723994
 #create the qserv startup script.
 sub create_qserv_startup {
 
