# -*- python -*-
import actions 
import commons
import ConfigParser
import errno
import io
import logging
import os
import sys
import re
import SCons.Node.FS
from SCons.Script import Mkdir,Chmod,Copy,WhereIs
import shutil
import utils

logger = commons.init_default_logger(log_file_prefix="scons-qserv", level=logging.DEBUG)

env = Environment(tools=['textfile', 'clean', 'pymod'])

#########################
#
# Reading config file
#
#########################

# this file must be placed in main scons directory
src_dir=Dir('.').srcnode().abspath+"/"
config_file_name=src_dir+"qserv-build.conf"
default_config_file_name=src_dir+"qserv-build.default.conf"

if not os.path.exists(config_file_name):
    logging.fatal("Your configuration file is missing: %s" % config_file_name)
    sys.exit(1)

try:
    config = commons.read_config(config_file_name, default_config_file_name)
except ConfigParser.NoOptionError, exc:
    logging.fatal("An option is missing in your configuration file: %s" % exc)
    sys.exit(1)

config['src_dir'] = src_dir

env['config']=config

#####################################
#
# Defining main directory structure
#
#####################################

init_target_lst = []
make_root_dirs_cmd = env.Command('make-root-dirs-dummy-target', [], actions.check_root_dirs)
init_target_lst.append(make_root_dirs_cmd)


make_root_symlinks_cmd = env.Command('make-root-symlinks-dummy-target', [], actions.check_root_symlinks)
init_target_lst.append(make_root_symlinks_cmd)

env.Alias('init', init_target_lst)

#########################
#
# Defining dependencies
#
#########################

env.Requires(env.Alias('download'), env.Alias('init'))
env.Requires(env.Alias('perl-install'), env.Alias('download'))
# templates must be applied before installation in order to
# initialize mysqld
env.Requires(env.Alias('perl-install'), env.Alias('templates'))
env.Requires(env.Alias('perl-init-mysql-db'), env.Alias('templates'))
env.Requires(env.Alias('python-tests'), env.Alias('python-admin'))
env.Requires(env.Alias('admin-bin'), env.Alias('python-tests'))
env.Requires(env.Alias('perl-install'), env.Alias('admin-bin'))

env.Alias('install',env.Alias('perl-install'))

env.Default(env.Alias('install'))

# TODO :
#env.CleanAction(env.Alias('perl-install'),env.Alias('perl-clean-all'))
        
###########################
#
# Defining Download Alias
#
###########################

source_urls = []
target_files = []

download_cmd_lst = []
output_dir = config['qserv']['base_dir'] + os.sep +"build" + os.sep
# Add a command for each file to download
for app in config['dependencies']:
    if re.match(".*_url",app):
        app_url=config['dependencies'][app]
        base_file_name = os.path.basename(app_url)
        output_file = output_dir + base_file_name
        # Command to use in order to download source tarball
        env.Command(output_file, Value(app_url), actions.download)
	download_cmd_lst.append(output_file)
env.Alias('download', download_cmd_lst)

#########################
#
# Defining Install Alias
#
#########################

for perl_option in ('install', 'init-mysql-db', 'qserv-only', 'clean-all'): 
    scons_target = "perl-%s" % perl_option
    env.Alias(scons_target, env.Command(scons_target+'-dummy-target', [], actions.build_cmd_with_opts(config,perl_option)))

#########################
#
# Using templates files
#
#########################

def get_template_targets():

    template_dir_path= os.path.normpath("admin/custom")
    target_lst = []

    script_dict = {
<<<<<<< HEAD
        '%\(QMS_HOST\)s': config['qserv']['master'],
        '%\(QMS_DB\)s': config['qms']['db'],
        '%\(QMS_USER\)s': config['qms']['user'],
        '%\(QMS_PASS\)s': config['qms']['pass'],
        '%\(QSERV_BASE_DIR\)s': config['qserv']['base_dir'],
        '%\(QSERV_LOG_DIR\)s': config['qserv']['log_dir'],
        '%\(QSERV_STRIPES\)s': config['qserv']['stripes'],
        '%\(QSERV_SUBSTRIPES\)s': config['qserv']['substripes'],
        '%\(QSERV_PID_DIR\)s': os.path.join(config['qserv']['base_dir'],'var/run'),
        '%\(MYSQLD_DATA_DIR\)s': config['mysqld']['data_dir'],
        '%\(MYSQLD_PORT\)s': config['mysqld']['port'],
=======
        '%\(QSERV_BASE_DIR\)s': config['qserv']['base_dir'], 
        '%\(QSERV_LOG_DIR\)s': config['qserv']['log_dir'], 
        '%\(QSERV_STRIPES\)s': config['qserv']['stripes'], 
        '%\(QSERV_SUBSTRIPES\)s': config['qserv']['substripes'], 
        '%\(QSERV_PID_DIR\)s': os.path.join(config['qserv']['base_dir'],'var/run'),   
        '%\(QSERV_RPC_PORT\)s': config['qserv']['rpc_port'],
        '%\(QSERV_LUA_SHARE\)s': os.path.join(config['qserv']['base_dir'],"share","lua","5.1"), 
        '%\(QSERV_LUA_LIB\)s': os.path.join(config['qserv']['base_dir'],"lib","lua","5.1"), 
        '%\(MYSQLD_DATA_DIR\)s': config['mysqld']['data_dir'], 
        '%\(MYSQLD_PORT\)s': config['mysqld']['port'], 
>>>>>>> c1941a84
        # used for mysql-proxy in mono-node
        # '%(MYSQLD_HOST)': config['qserv']['master'],
        '%\(MYSQLD_HOST\)s': '127.0.0.1',
        '%\(MYSQLD_SOCK\)s': config['mysqld']['sock'],
        '%\(MYSQLD_USER\)s': config['mysqld']['user'],
        '%\(MYSQLD_PASS\)s': config['mysqld']['pass'],
        '%\(MYSQL_PROXY_PORT\)s': config['mysql_proxy']['port'],
        '%\(XROOTD_MANAGER_HOST\)s': config['qserv']['master'],
        '%\(XROOTD_PORT\)s': config['xrootd']['xrootd_port'],
        '%\(XROOTD_RUN_DIR\)s': os.path.join(config['qserv']['base_dir'],'xrootd-run'),
        '%\(XROOTD_ADMIN_DIR\)s': os.path.join(config['qserv']['base_dir'],'tmp'),
        '%\(CMSD_MANAGER_PORT\)s': config['xrootd']['cmsd_manager_port']
        }

    if config['qserv']['node_type']=='mono':
        script_dict['%\(COMMENT_MONO_NODE\)s']='#MONO-NODE# '
    else:
        script_dict['%\(COMMENT_MONO_NODE\)s']=''

    logger.info("Applying configuration information via templates files ")

    for src_node in utils.recursive_glob(template_dir_path,"*",env):

        target_node = utils.replace_base_path(template_dir_path,config['qserv']['base_dir'],src_node,env)

        if isinstance(src_node, SCons.Node.FS.File) :

            logger.debug("Template SOURCE : %s, TARGET : %s" % (src_node, target_node))
            env.Substfile(target_node, src_node, SUBST_DICT=script_dict)
            target_lst.append(target_node)
            # qserv-admin has no extension, Substfile can't manage it easily
            # TODO : qserv-admin could be modified in order to be removed to
            # template files, so that next test could be removed
            target_name = str(target_node)
            f="qserv-admin.pl"
            if os.path.basename(target_name)	== f :
                symlink_name, file_ext = os.path.splitext(target_name)
                env.Command(symlink_name, target_node, actions.symlink)
                target_lst.append(symlink_name)

            path = os.path.dirname(target_name)
            target_basename = os.path.basename(target_name)
            logger.debug("TARGET BASENAME : %s" % target_basename)
            if os.path.basename(path) == "bin" or target_basename in [
                "start_xrootd",
                "start_qms",
                "start_qserv",
                "start_mysqlproxy",
                "scidb.sh"
                ]:
                env.AddPostAction(target_node, Chmod("$TARGET", 0760))
            # all other files are configuration files
            else:
                env.AddPostAction(target_node, Chmod("$TARGET", 0660))

    return target_lst

env.Alias("templates", get_template_targets())

#########################
#
# Install python modules
#
#########################
python_path_prefix=config['qserv']['base_dir']

python_admin = env.InstallPythonModule(target=python_path_prefix, source='admin/python')
#python_targets=utils.build_python_module(source='admin/python',target='/opt/qserv-dev',env=env)
env.Alias("python-admin", python_admin)

python_tests = env.InstallPythonModule(target=python_path_prefix, source='tests/python')
env.Alias("python-tests", python_tests)

#########################
#
# Install admin commands
#
#########################
bin_basename_lst=[
    "qserv-benchmark.py","qserv-testdata.py", 
    "qserv-testunit.py"
]
bin_target_lst = [] 
for f in bin_basename_lst:
    source = os.path.join("admin","bin",f)
    target = os.path.join(config['qserv']['base_dir'],"bin",f)
    Command(target, source, Copy("$TARGET", "$SOURCE"))
    bin_target_lst.append(target)

env.Alias("admin-bin", bin_target_lst)

# List all aliases

try:
    from SCons.Node.Alias import default_ans
except ImportError:
    pass
else:
    aliases = default_ans.keys()
    aliases.sort()
    env.Help('\n')
    env.Help('Recognized targets:\n')
    for alias in aliases:
        env.Help('    %s\n' % alias)
<|MERGE_RESOLUTION|>--- conflicted
+++ resolved
@@ -125,7 +125,6 @@
     target_lst = []
 
     script_dict = {
-<<<<<<< HEAD
         '%\(QMS_HOST\)s': config['qserv']['master'],
         '%\(QMS_DB\)s': config['qms']['db'],
         '%\(QMS_USER\)s': config['qms']['user'],
@@ -135,20 +134,11 @@
         '%\(QSERV_STRIPES\)s': config['qserv']['stripes'],
         '%\(QSERV_SUBSTRIPES\)s': config['qserv']['substripes'],
         '%\(QSERV_PID_DIR\)s': os.path.join(config['qserv']['base_dir'],'var/run'),
+        '%\(QSERV_RPC_PORT\)s': config['qserv']['rpc_port'],
+        '%\(QSERV_LUA_SHARE\)s': os.path.join(config['qserv']['base_dir'],"share","lua","5.1"),
+        '%\(QSERV_LUA_LIB\)s': os.path.join(config['qserv']['base_dir'],"lib","lua","5.1"),
         '%\(MYSQLD_DATA_DIR\)s': config['mysqld']['data_dir'],
         '%\(MYSQLD_PORT\)s': config['mysqld']['port'],
-=======
-        '%\(QSERV_BASE_DIR\)s': config['qserv']['base_dir'], 
-        '%\(QSERV_LOG_DIR\)s': config['qserv']['log_dir'], 
-        '%\(QSERV_STRIPES\)s': config['qserv']['stripes'], 
-        '%\(QSERV_SUBSTRIPES\)s': config['qserv']['substripes'], 
-        '%\(QSERV_PID_DIR\)s': os.path.join(config['qserv']['base_dir'],'var/run'),   
-        '%\(QSERV_RPC_PORT\)s': config['qserv']['rpc_port'],
-        '%\(QSERV_LUA_SHARE\)s': os.path.join(config['qserv']['base_dir'],"share","lua","5.1"), 
-        '%\(QSERV_LUA_LIB\)s': os.path.join(config['qserv']['base_dir'],"lib","lua","5.1"), 
-        '%\(MYSQLD_DATA_DIR\)s': config['mysqld']['data_dir'], 
-        '%\(MYSQLD_PORT\)s': config['mysqld']['port'], 
->>>>>>> c1941a84
         # used for mysql-proxy in mono-node
         # '%(MYSQLD_HOST)': config['qserv']['master'],
         '%\(MYSQLD_HOST\)s': '127.0.0.1',
